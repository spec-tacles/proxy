--- conflicted
+++ resolved
@@ -1,19 +1,5 @@
 use super::{FutureResult, RatelimitInfo, Ratelimiter};
 use anyhow::Result;
-<<<<<<< HEAD
-pub use redis;
-use redis::Script;
-use std::{sync::Arc, time::Duration};
-use tokio::{stream::StreamExt, sync::broadcast};
-
-static NOTIFY_KEY: &'static str = "rest_ready";
-
-#[derive(Debug, Clone)]
-pub struct RedisRatelimiter {
-	redis: redis::Client,
-	claim_script: Script,
-	release_script: Script,
-=======
 use lazy_static::lazy_static;
 use log::debug;
 use redis::{
@@ -33,21 +19,12 @@
 
 pub struct RedisRatelimiter {
 	redis: MultiplexedConnection,
->>>>>>> af8e174a
 	ready_publisher: broadcast::Sender<String>,
 }
 
 impl RedisRatelimiter {
 	pub async fn new(redis: &redis::Client) -> Result<Self> {
 		let pubsub = redis.get_async_connection().await?.into_pubsub();
-<<<<<<< HEAD
-		Self::new_from_connections(redis.clone(), pubsub).await
-	}
-
-	pub async fn new_from_connections(
-		redis: redis::Client,
-		mut pubsub: redis::aio::PubSub,
-=======
 		let main = redis.get_multiplexed_tokio_connection().await?;
 		Self::new_from_connections(main, pubsub).await
 	}
@@ -55,7 +32,6 @@
 	pub async fn new_from_connections(
 		main: MultiplexedConnection,
 		mut pubsub: PubSub,
->>>>>>> af8e174a
 	) -> Result<Self> {
 		pubsub.subscribe(NOTIFY_KEY).await?;
 		let (sender, _) = broadcast::channel(32);
@@ -68,13 +44,7 @@
 		});
 
 		Ok(Self {
-<<<<<<< HEAD
-			redis,
-			claim_script: Script::new(include_str!("./scripts/claim.lua")),
-			release_script: Script::new(include_str!("./scripts/release.lua")),
-=======
 			redis: main,
->>>>>>> af8e174a
 			ready_publisher: sender,
 		})
 	}
@@ -89,11 +59,7 @@
 				let expiration: isize = CLAIM_SCRIPT
 					.key(&bucket)
 					.key(bucket.to_string() + "_size")
-<<<<<<< HEAD
-					.invoke_async(&mut self.redis.get_async_connection().await?)
-=======
 					.invoke_async(&mut conn)
->>>>>>> af8e174a
 					.await?;
 
 				debug!("Received expiration of {}ms for \"{}\"", expiration, bucket);
@@ -128,11 +94,7 @@
 				.key(NOTIFY_KEY)
 				.arg(info.limit.unwrap_or(0))
 				.arg(info.resets_in.unwrap_or(0))
-<<<<<<< HEAD
-				.invoke_async(&mut self.redis.get_async_connection().await?)
-=======
 				.invoke_async(&mut conn)
->>>>>>> af8e174a
 				.await?;
 
 			Ok(())
