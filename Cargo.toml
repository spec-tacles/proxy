--- conflicted
+++ resolved
@@ -16,10 +16,7 @@
 env_logger = "0.7"
 http = "0.2"
 humantime = "2.0"
-<<<<<<< HEAD
-=======
 humantime-serde = "1.0"
->>>>>>> af8e174a
 lazy_static = "1.4"
 log = "0.4"
 prometheus = { version = "0.11", optional = true }
@@ -27,21 +24,11 @@
 rustacles-brokers = { git = "https://github.com/spec-tacles/rustacles" }
 rustacles-model = { git = "https://github.com/spec-tacles/rustacles" }
 serde = "1.0"
-<<<<<<< HEAD
-serde_bytes = "0.11"
-serde_json = "1.0"
-=======
->>>>>>> af8e174a
 serde_repr = "0.1"
 tokio-stream = "0.1"
 toml = "0.5"
 uriparse = "0.6"
 
-<<<<<<< HEAD
-[dependencies.redis]
-version = "0.17"
-optional = true
-=======
 [dependencies.tokio]
 version = "1.0"
 features = ["rt-multi-thread", "signal", "sync", "time", "macros"]
@@ -50,7 +37,6 @@
 version = "0.19"
 optional = true
 features = ["tokio-comp"]
->>>>>>> af8e174a
 
 [dependencies.reqwest]
 version = "0.11"
